--- conflicted
+++ resolved
@@ -44,13 +44,8 @@
   console.info(`Headless rendered ${path} in: ${toc}ms`);
 
   res.set(
-<<<<<<< HEAD
     'Server-Timing',
-    `Render;dur=${Date.now() - tic};desc="Headless rendering time (ms)"`,
-=======
-      'Server-Timing',
-      `Render;dur=${toc};desc="Headless rendering time (ms)"`,
->>>>>>> c7984cc3
+    `Render;dur=${toc};desc="Headless rendering time (ms)"`,
   );
 
   res.status(200).send(html);
