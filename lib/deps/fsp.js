/*
 * Copyright 2018 Google LLC
 *
 * Licensed under the Apache License, Version 2.0 (the "License");
 * you may not use this file except in compliance with the License.
 * You may obtain a copy of the License at
 *
 *     https://www.apache.org/licenses/LICENSE-2.0
 *
 * Unless required by applicable law or agreed to in writing, software
 * distributed under the License is distributed on an "AS IS" BASIS,
 * WITHOUT WARRANTIES OR CONDITIONS OF ANY KIND, either express or implied.
 * See the License for the specific language governing permissions and
 * limitations under the License.
 */

'use strict';

const fs = require('fs');
const util = require('util');
const mkdirp = require('mkdirp');

/**
 * Promisifed versions of Node's filesystem methods.
 */
module.exports = {
  copyFile: util.promisify(fs.copyFile),
  readFile: util.promisify(fs.readFile),
  readdir: util.promisify(fs.readdir),
  symlink: util.promisify(fs.symlink),
  writeFile: util.promisify(fs.writeFile),
  unlink: util.promisify(fs.unlink),
<<<<<<< HEAD
  mkdirp: util.promisify(mkdirp),  // and mkdirp
  exists: util.promisify(fs.exists),
=======
  mkdirp: util.promisify(mkdirp), // and mkdirp
>>>>>>> 5f2928d5
};<|MERGE_RESOLUTION|>--- conflicted
+++ resolved
@@ -30,10 +30,6 @@
   symlink: util.promisify(fs.symlink),
   writeFile: util.promisify(fs.writeFile),
   unlink: util.promisify(fs.unlink),
-<<<<<<< HEAD
-  mkdirp: util.promisify(mkdirp),  // and mkdirp
+  mkdirp: util.promisify(mkdirp), // and mkdirp
   exists: util.promisify(fs.exists),
-=======
-  mkdirp: util.promisify(mkdirp), // and mkdirp
->>>>>>> 5f2928d5
 };